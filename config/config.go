--- conflicted
+++ resolved
@@ -15,11 +15,7 @@
 	KeyPath              string   `json:"key_path"`
 	CSRFKey              string   `json:"csrf_key"`
 	AllowedInternalHosts []string `json:"allowed_internal_hosts"`
-<<<<<<< HEAD
-	TrustedOrigins       []string `json:"trustedOrigins"`
-=======
 	TrustedOrigins       []string `json:"trusted_origins"`
->>>>>>> cec2da51
 }
 
 // PhishServer represents the Phish server configuration details
